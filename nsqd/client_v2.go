package nsqd

import (
	"bufio"
	"compress/flate"
	"crypto/tls"
	"fmt"
	"net"
	"sync"
	"sync/atomic"
	"time"

	"github.com/golang/snappy"
	"github.com/windzhu0514/nsq/internal/auth"
)

const defaultBufferSize = 16 * 1024

const (
	stateInit = iota
	stateDisconnected
	stateConnected
	stateSubscribed
	stateClosing
)

// 认证数据
type identifyDataV2 struct {
	ClientID            string `json:"client_id"`
	Hostname            string `json:"hostname"`
	HeartbeatInterval   int    `json:"heartbeat_interval"`
	OutputBufferSize    int    `json:"output_buffer_size"`
	OutputBufferTimeout int    `json:"output_buffer_timeout"`
	FeatureNegotiation  bool   `json:"feature_negotiation"`
	TLSv1               bool   `json:"tls_v1"`
	Deflate             bool   `json:"deflate"`
	DeflateLevel        int    `json:"deflate_level"`
	Snappy              bool   `json:"snappy"`
	SampleRate          int32  `json:"sample_rate"`
	UserAgent           string `json:"user_agent"`
	MsgTimeout          int    `json:"msg_timeout"`
}

type identifyEvent struct {
	OutputBufferTimeout time.Duration
	HeartbeatInterval   time.Duration
	SampleRate          int32
	MsgTimeout          time.Duration
}

// 客户端相关操作
type clientV2 struct {
	// 64bit atomic vars need to be first for proper alignment on 32bit platforms
	ReadyCount    int64 // 就绪客户端数量
	InFlightCount int64 // 正在发送的消息数量
	MessageCount  uint64
	FinishCount   uint64
	RequeueCount  uint64

<<<<<<< HEAD
	writeLock sync.RWMutex //
	metaLock  sync.RWMutex //
=======
	pubCounts map[string]uint64

	writeLock sync.RWMutex
	metaLock  sync.RWMutex
>>>>>>> f9321d36

	ID        int64
	ctx       *context
	UserAgent string

	// original connection
	net.Conn

	// connections based on negotiated features
	tlsConn     *tls.Conn
	flateWriter *flate.Writer

	// reading/writing interfaces
	Reader *bufio.Reader
	Writer *bufio.Writer

	OutputBufferSize    int
	OutputBufferTimeout time.Duration

	HeartbeatInterval time.Duration

	MsgTimeout time.Duration

	State          int32
	ConnectTime    time.Time
	Channel        *Channel
	ReadyStateChan chan int
	ExitChan       chan int

	ClientID string
	Hostname string

	SampleRate int32

	IdentifyEventChan chan identifyEvent
	SubEventChan      chan *Channel

	TLS     int32
	Snappy  int32
	Deflate int32

	// re-usable buffer for reading the 4-byte lengths off the wire
	lenBuf   [4]byte
	lenSlice []byte

	AuthSecret string
	AuthState  *auth.State
}

func newClientV2(id int64, conn net.Conn, ctx *context) *clientV2 {
	var identifier string
	if conn != nil {
		identifier, _, _ = net.SplitHostPort(conn.RemoteAddr().String())
	}

	c := &clientV2{
		ID:  id,
		ctx: ctx,

		Conn: conn,

		Reader: bufio.NewReaderSize(conn, defaultBufferSize),
		Writer: bufio.NewWriterSize(conn, defaultBufferSize),

		OutputBufferSize:    defaultBufferSize,
		OutputBufferTimeout: 250 * time.Millisecond,

		MsgTimeout: ctx.nsqd.getOpts().MsgTimeout,

		// ReadyStateChan has a buffer of 1 to guarantee that in the event
		// there is a race the state update is not lost
		ReadyStateChan: make(chan int, 1),
		ExitChan:       make(chan int),
		ConnectTime:    time.Now(),
		State:          stateInit,

		ClientID: identifier,
		Hostname: identifier,

		SubEventChan:      make(chan *Channel, 1),
		IdentifyEventChan: make(chan identifyEvent, 1),

		// heartbeats are client configurable but default to 30s
		HeartbeatInterval: ctx.nsqd.getOpts().ClientTimeout / 2,

		pubCounts: make(map[string]uint64),
	}
	c.lenSlice = c.lenBuf[:]
	return c
}

func (c *clientV2) String() string {
	return c.RemoteAddr().String()
}

func (c *clientV2) Identify(data identifyDataV2) error {
	c.ctx.nsqd.logf(LOG_INFO, "[%s] IDENTIFY: %+v", c, data)

	c.metaLock.Lock()
	c.ClientID = data.ClientID
	c.Hostname = data.Hostname
	c.UserAgent = data.UserAgent
	c.metaLock.Unlock()

	err := c.SetHeartbeatInterval(data.HeartbeatInterval)
	if err != nil {
		return err
	}

	err = c.SetOutputBufferSize(data.OutputBufferSize)
	if err != nil {
		return err
	}

	err = c.SetOutputBufferTimeout(data.OutputBufferTimeout)
	if err != nil {
		return err
	}

	err = c.SetSampleRate(data.SampleRate)
	if err != nil {
		return err
	}

	err = c.SetMsgTimeout(data.MsgTimeout)
	if err != nil {
		return err
	}

	ie := identifyEvent{
		OutputBufferTimeout: c.OutputBufferTimeout,
		HeartbeatInterval:   c.HeartbeatInterval,
		SampleRate:          c.SampleRate,
		MsgTimeout:          c.MsgTimeout,
	}

	// 收到就收到 收不到就算了
	// update the client's message pump
	select {
	case c.IdentifyEventChan <- ie:
	default:
	}

	return nil
}

func (c *clientV2) Stats() ClientStats {
	c.metaLock.RLock()
	clientID := c.ClientID
	hostname := c.Hostname
	userAgent := c.UserAgent
	var identity string
	var identityURL string
	if c.AuthState != nil {
		identity = c.AuthState.Identity
		identityURL = c.AuthState.IdentityURL
	}
	pubCounts := make([]PubCount, 0, len(c.pubCounts))
	for topic, count := range c.pubCounts {
		pubCounts = append(pubCounts, PubCount{
			Topic: topic,
			Count: count,
		})
	}
	c.metaLock.RUnlock()
	stats := ClientStats{
		Version:         "V2",
		RemoteAddress:   c.RemoteAddr().String(),
		ClientID:        clientID,
		Hostname:        hostname,
		UserAgent:       userAgent,
		State:           atomic.LoadInt32(&c.State),
		ReadyCount:      atomic.LoadInt64(&c.ReadyCount),
		InFlightCount:   atomic.LoadInt64(&c.InFlightCount),
		MessageCount:    atomic.LoadUint64(&c.MessageCount),
		FinishCount:     atomic.LoadUint64(&c.FinishCount),
		RequeueCount:    atomic.LoadUint64(&c.RequeueCount),
		ConnectTime:     c.ConnectTime.Unix(),
		SampleRate:      atomic.LoadInt32(&c.SampleRate),
		TLS:             atomic.LoadInt32(&c.TLS) == 1,
		Deflate:         atomic.LoadInt32(&c.Deflate) == 1,
		Snappy:          atomic.LoadInt32(&c.Snappy) == 1,
		Authed:          c.HasAuthorizations(),
		AuthIdentity:    identity,
		AuthIdentityURL: identityURL,
		PubCounts:       pubCounts,
	}
	if stats.TLS {
		p := prettyConnectionState{c.tlsConn.ConnectionState()}
		stats.CipherSuite = p.GetCipherSuite()
		stats.TLSVersion = p.GetVersion()
		stats.TLSNegotiatedProtocol = p.NegotiatedProtocol
		stats.TLSNegotiatedProtocolIsMutual = p.NegotiatedProtocolIsMutual
	}
	return stats
}

func (c *clientV2) IsProducer() bool {
	c.metaLock.RLock()
	retval := len(c.pubCounts) > 0
	c.metaLock.RUnlock()
	return retval
}

// struct to convert from integers to the human readable strings
type prettyConnectionState struct {
	tls.ConnectionState
}

func (p *prettyConnectionState) GetCipherSuite() string {
	switch p.CipherSuite {
	case tls.TLS_RSA_WITH_RC4_128_SHA:
		return "TLS_RSA_WITH_RC4_128_SHA"
	case tls.TLS_RSA_WITH_3DES_EDE_CBC_SHA:
		return "TLS_RSA_WITH_3DES_EDE_CBC_SHA"
	case tls.TLS_RSA_WITH_AES_128_CBC_SHA:
		return "TLS_RSA_WITH_AES_128_CBC_SHA"
	case tls.TLS_RSA_WITH_AES_256_CBC_SHA:
		return "TLS_RSA_WITH_AES_256_CBC_SHA"
	case tls.TLS_ECDHE_ECDSA_WITH_RC4_128_SHA:
		return "TLS_ECDHE_ECDSA_WITH_RC4_128_SHA"
	case tls.TLS_ECDHE_ECDSA_WITH_AES_128_CBC_SHA:
		return "TLS_ECDHE_ECDSA_WITH_AES_128_CBC_SHA"
	case tls.TLS_ECDHE_ECDSA_WITH_AES_256_CBC_SHA:
		return "TLS_ECDHE_ECDSA_WITH_AES_256_CBC_SHA"
	case tls.TLS_ECDHE_RSA_WITH_RC4_128_SHA:
		return "TLS_ECDHE_RSA_WITH_RC4_128_SHA"
	case tls.TLS_ECDHE_RSA_WITH_3DES_EDE_CBC_SHA:
		return "TLS_ECDHE_RSA_WITH_3DES_EDE_CBC_SHA"
	case tls.TLS_ECDHE_RSA_WITH_AES_128_CBC_SHA:
		return "TLS_ECDHE_RSA_WITH_AES_128_CBC_SHA"
	case tls.TLS_ECDHE_RSA_WITH_AES_256_CBC_SHA:
		return "TLS_ECDHE_RSA_WITH_AES_256_CBC_SHA"
	case tls.TLS_ECDHE_RSA_WITH_AES_128_GCM_SHA256:
		return "TLS_ECDHE_RSA_WITH_AES_128_GCM_SHA256"
	case tls.TLS_ECDHE_ECDSA_WITH_AES_128_GCM_SHA256:
		return "TLS_ECDHE_ECDSA_WITH_AES_128_GCM_SHA256"
	}
	return fmt.Sprintf("Unknown %d", p.CipherSuite)
}

func (p *prettyConnectionState) GetVersion() string {
	switch p.Version {
	case tls.VersionSSL30:
		return "SSL30"
	case tls.VersionTLS10:
		return "TLS1.0"
	case tls.VersionTLS11:
		return "TLS1.1"
	case tls.VersionTLS12:
		return "TLS1.2"
	default:
		return fmt.Sprintf("Unknown %d", p.Version)
	}
}

func (c *clientV2) IsReadyForMessages() bool {
	if c.Channel.IsPaused() {
		return false
	}

	readyCount := atomic.LoadInt64(&c.ReadyCount)
	inFlightCount := atomic.LoadInt64(&c.InFlightCount)

	c.ctx.nsqd.logf(LOG_DEBUG, "[%s] state rdy: %4d inflt: %4d", c, readyCount, inFlightCount)

	if inFlightCount >= readyCount || readyCount <= 0 {
		return false
	}

	return true
}

func (c *clientV2) SetReadyCount(count int64) {
	atomic.StoreInt64(&c.ReadyCount, count)
	c.tryUpdateReadyState()
}

func (c *clientV2) tryUpdateReadyState() {
	// you can always *try* to write to ReadyStateChan because in the cases
	// where you cannot the message pump loop would have iterated anyway.
	// the atomic integer operations guarantee correctness of the value.
	select {
	case c.ReadyStateChan <- 1:
	default:
	}
}

func (c *clientV2) FinishedMessage() {
	atomic.AddUint64(&c.FinishCount, 1)
	atomic.AddInt64(&c.InFlightCount, -1)
	c.tryUpdateReadyState()
}

func (c *clientV2) Empty() {
	atomic.StoreInt64(&c.InFlightCount, 0)
	c.tryUpdateReadyState()
}

func (c *clientV2) SendingMessage() {
	atomic.AddInt64(&c.InFlightCount, 1)
	atomic.AddUint64(&c.MessageCount, 1)
}

func (c *clientV2) PublishedMessage(topic string, count uint64) {
	c.metaLock.Lock()
	c.pubCounts[topic] += count
	c.metaLock.Unlock()
}

func (c *clientV2) TimedOutMessage() {
	atomic.AddInt64(&c.InFlightCount, -1)
	c.tryUpdateReadyState()
}

func (c *clientV2) RequeuedMessage() {
	atomic.AddUint64(&c.RequeueCount, 1)
	atomic.AddInt64(&c.InFlightCount, -1)
	c.tryUpdateReadyState()
}

func (c *clientV2) StartClose() {
	// Force the client into ready 0
	c.SetReadyCount(0)
	// mark this client as closing
	atomic.StoreInt32(&c.State, stateClosing)
}

func (c *clientV2) Pause() {
	c.tryUpdateReadyState()
}

func (c *clientV2) UnPause() {
	c.tryUpdateReadyState()
}

func (c *clientV2) SetHeartbeatInterval(desiredInterval int) error {
	c.writeLock.Lock()
	defer c.writeLock.Unlock()

	switch {
	case desiredInterval == -1:
		c.HeartbeatInterval = 0
	case desiredInterval == 0:
		// do nothing (use default)
	case desiredInterval >= 1000 &&
		desiredInterval <= int(c.ctx.nsqd.getOpts().MaxHeartbeatInterval/time.Millisecond):
		c.HeartbeatInterval = time.Duration(desiredInterval) * time.Millisecond
	default:
		return fmt.Errorf("heartbeat interval (%d) is invalid", desiredInterval)
	}

	return nil
}

func (c *clientV2) SetOutputBufferSize(desiredSize int) error {
	var size int

	switch {
	case desiredSize == -1:
		// effectively no buffer (every write will go directly to the wrapped net.Conn)
		size = 1
	case desiredSize == 0:
		// do nothing (use default)
	case desiredSize >= 64 && desiredSize <= int(c.ctx.nsqd.getOpts().MaxOutputBufferSize):
		size = desiredSize
	default:
		return fmt.Errorf("output buffer size (%d) is invalid", desiredSize)
	}

	if size > 0 {
		c.writeLock.Lock()
		defer c.writeLock.Unlock()
		c.OutputBufferSize = size
		err := c.Writer.Flush()
		if err != nil {
			return err
		}
		c.Writer = bufio.NewWriterSize(c.Conn, size)
	}

	return nil
}

func (c *clientV2) SetOutputBufferTimeout(desiredTimeout int) error {
	c.writeLock.Lock()
	defer c.writeLock.Unlock()

	switch {
	case desiredTimeout == -1:
		c.OutputBufferTimeout = 0
	case desiredTimeout == 0:
		// do nothing (use default)
	case desiredTimeout >= 1 &&
		desiredTimeout <= int(c.ctx.nsqd.getOpts().MaxOutputBufferTimeout/time.Millisecond):
		c.OutputBufferTimeout = time.Duration(desiredTimeout) * time.Millisecond
	default:
		return fmt.Errorf("output buffer timeout (%d) is invalid", desiredTimeout)
	}

	return nil
}

func (c *clientV2) SetSampleRate(sampleRate int32) error {
	if sampleRate < 0 || sampleRate > 99 {
		return fmt.Errorf("sample rate (%d) is invalid", sampleRate)
	}
	atomic.StoreInt32(&c.SampleRate, sampleRate)
	return nil
}

func (c *clientV2) SetMsgTimeout(msgTimeout int) error {
	c.writeLock.Lock()
	defer c.writeLock.Unlock()

	switch {
	case msgTimeout == 0:
		// do nothing (use default)
	case msgTimeout >= 1000 &&
		msgTimeout <= int(c.ctx.nsqd.getOpts().MaxMsgTimeout/time.Millisecond):
		c.MsgTimeout = time.Duration(msgTimeout) * time.Millisecond
	default:
		return fmt.Errorf("msg timeout (%d) is invalid", msgTimeout)
	}

	return nil
}

func (c *clientV2) UpgradeTLS() error {
	c.writeLock.Lock()
	defer c.writeLock.Unlock()

	tlsConn := tls.Server(c.Conn, c.ctx.nsqd.tlsConfig)
	tlsConn.SetDeadline(time.Now().Add(5 * time.Second))
	err := tlsConn.Handshake()
	if err != nil {
		return err
	}
	c.tlsConn = tlsConn

	c.Reader = bufio.NewReaderSize(c.tlsConn, defaultBufferSize)
	c.Writer = bufio.NewWriterSize(c.tlsConn, c.OutputBufferSize)

	atomic.StoreInt32(&c.TLS, 1)

	return nil
}

func (c *clientV2) UpgradeDeflate(level int) error {
	c.writeLock.Lock()
	defer c.writeLock.Unlock()

	conn := c.Conn
	if c.tlsConn != nil {
		conn = c.tlsConn
	}

	c.Reader = bufio.NewReaderSize(flate.NewReader(conn), defaultBufferSize)

	fw, _ := flate.NewWriter(conn, level)
	c.flateWriter = fw
	c.Writer = bufio.NewWriterSize(fw, c.OutputBufferSize)

	atomic.StoreInt32(&c.Deflate, 1)

	return nil
}

func (c *clientV2) UpgradeSnappy() error {
	c.writeLock.Lock()
	defer c.writeLock.Unlock()

	conn := c.Conn
	if c.tlsConn != nil {
		conn = c.tlsConn
	}

	c.Reader = bufio.NewReaderSize(snappy.NewReader(conn), defaultBufferSize)
	c.Writer = bufio.NewWriterSize(snappy.NewWriter(conn), c.OutputBufferSize)

	atomic.StoreInt32(&c.Snappy, 1)

	return nil
}

func (c *clientV2) Flush() error {
	var zeroTime time.Time
	if c.HeartbeatInterval > 0 {
		c.SetWriteDeadline(time.Now().Add(c.HeartbeatInterval))
	} else {
		c.SetWriteDeadline(zeroTime)
	}

	err := c.Writer.Flush()
	if err != nil {
		return err
	}

	if c.flateWriter != nil {
		return c.flateWriter.Flush()
	}

	return nil
}

func (c *clientV2) QueryAuthd() error {
	remoteIP, _, err := net.SplitHostPort(c.String())
	if err != nil {
		return err
	}

	tls := atomic.LoadInt32(&c.TLS) == 1
	tlsEnabled := "false"
	if tls {
		tlsEnabled = "true"
	}

	authState, err := auth.QueryAnyAuthd(c.ctx.nsqd.getOpts().AuthHTTPAddresses,
		remoteIP, tlsEnabled, c.AuthSecret, c.ctx.nsqd.getOpts().HTTPClientConnectTimeout,
		c.ctx.nsqd.getOpts().HTTPClientRequestTimeout)
	if err != nil {
		return err
	}
	c.AuthState = authState
	return nil
}

func (c *clientV2) Auth(secret string) error {
	c.AuthSecret = secret
	return c.QueryAuthd()
}

func (c *clientV2) IsAuthorized(topic, channel string) (bool, error) {
	if c.AuthState == nil {
		return false, nil
	}
	if c.AuthState.IsExpired() {
		err := c.QueryAuthd()
		if err != nil {
			return false, err
		}
	}
	if c.AuthState.IsAllowed(topic, channel) {
		return true, nil
	}
	return false, nil
}

func (c *clientV2) HasAuthorizations() bool {
	if c.AuthState != nil {
		return len(c.AuthState.Authorizations) != 0
	}
	return false
}<|MERGE_RESOLUTION|>--- conflicted
+++ resolved
@@ -48,24 +48,18 @@
 	MsgTimeout          time.Duration
 }
 
-// 客户端相关操作
 type clientV2 struct {
 	// 64bit atomic vars need to be first for proper alignment on 32bit platforms
-	ReadyCount    int64 // 就绪客户端数量
-	InFlightCount int64 // 正在发送的消息数量
+	ReadyCount    int64
+	InFlightCount int64
 	MessageCount  uint64
 	FinishCount   uint64
 	RequeueCount  uint64
 
-<<<<<<< HEAD
-	writeLock sync.RWMutex //
-	metaLock  sync.RWMutex //
-=======
 	pubCounts map[string]uint64
 
 	writeLock sync.RWMutex
 	metaLock  sync.RWMutex
->>>>>>> f9321d36
 
 	ID        int64
 	ctx       *context
